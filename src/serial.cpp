--- conflicted
+++ resolved
@@ -3,8 +3,4 @@
     Distributed under MIT license. See LICENSE file for details.
 */
 
-<<<<<<< HEAD
-#include <pch.h>
-=======
-#include <pch.h>
->>>>>>> 72a4c27c
+#include <pch.h>